--- conflicted
+++ resolved
@@ -59,7 +59,6 @@
 ##'
 ##' #Example 1 - read from SpatialPolygonsDataFrame
 ##' # use example polygon for Great lakes
-<<<<<<< HEAD
 ##'  
 ##' #get polygon of the Great Lakes
 ##' data(great_lakes_polygon) #glatos example data; a sf polygon object
@@ -71,22 +70,6 @@
 ##' # notice land = 1, water = 0
 ##' plot(terra::rast(tst$rast))
 ##' 
-=======
-##'
-##' library(sp) #for loading greatLakesPoly
-##' library(raster) # for plotting rasters
-##'
-##' #get polygon of the Great Lakes
-##' data(greatLakesPoly) #glatos example data; a SpatialPolygonsDataFrame
-##'
-##' # make_transition layer
-##' tst <- make_transition3(greatLakesPoly, res = c(0.1, 0.1))
-##'
-##' # plot raster layer
-##' # notice land = 1, water = 0
-##' plot(tst$rast)
-##'
->>>>>>> 544993e7
 ##' #compare to polygon
 ##' plot(st_geometry(great_lakes_polygon), add = TRUE, fill = NA)
 ##'
@@ -118,20 +101,10 @@
 ##' plot(raster::raster(tst$transition))
 ##'
 ##' Example 3- transition layer of Lake Huron only with receivers
-<<<<<<< HEAD
 ##' 
 ##' # read polygon layer of Great Lakes
 ##' data(great_lakes_polygon)
 ##' 
-=======
-##'
-##' # read polygon shapefile
-##' poly <- system.file("extdata", "shoreline.zip", package = "glatos")
-##' poly <- unzip(poly, exdir = tempdir())
-##' poly <- sf::st_read(poly[grepl("*.shp", poly)])
-##'
-##'
->>>>>>> 544993e7
 ##' # transform to great lakes projection
 ##' poly <- sf::st_transform(great_lakes_polygon, crs = 3175)
 ##'
