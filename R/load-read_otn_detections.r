#' Read data from a OTN detection file
#'
#' Read data from a standard OTN detection (csv) file and return
#' a data.frame of class `glatos_detections`.
#'
#' @param det_file A character string with path and name of detection file in
#'  OTN detection extract format (*.csv). If only file name is given, then the
#'  file must be located in the working directory.
#'
#' @param format Either 'new' or 'old', denoting whether or not the file being
#' loaded is a CSV predating OTN's parquet rollout (old) or not (new).
#'
#' @details
#' Data are loaded using [data.table::fread()] package and timestamps
#' are coerced to POSIXct using [lubridate::fast_strptime()]. All
#' times must be in UTC timezone per GLATOS standard.
#'
#' @details
#' Column names are changed to match GLATOS standard columns when possible.
#' Otherwise, OTN columns and column names are retained.
#'
#' @return A data.frame of class `glatos_detections` that includes OTN
#' columns that do not map directly to GLATOS columns.
#'
#' @author A. Nunes, \email{anunes@dal.ca}
#'
#' @examples
#' # get path to example detection file
#' det_file <- system.file("extdata", "blue_shark_detections.csv",
#'   package = "glatos"
#' )
#' det <- read_otn_detections(det_file)
#'
#' @importFrom lubridate fast_strptime
#' @importFrom nanoparquet read_parquet
#'
#' @export
read_otn_detections <- function(det_file, format = "new") {
  # We have to determine which schema to use since this function could conceivably take both types.
  if (format == "new") {
    det_schema <- otn_detection_schema
    min_cols <- otn_detection_schema_min_columns
  } else if (format == "old") {
    det_schema <- otn_detection_schema_old
    min_cols <- otn_detection_schema_old_min_columns
  } else {
    message("You must provide a valid format to the read_otn_detections function. Valid formats are either 'new' (CSVs and Parquet files from after OTN's Parquet rollout) or 'old' (CSVs from before the Parquet rollout. If no format is supplied, 'new' is the default.")
    return(0)
  }

  # Create a named vector for the column classes
  col_classes <- det_schema$type
  names(col_classes) <- det_schema$name
  timestamp_cols <- which(col_classes == "POSIXct")
  date_cols <- which(col_classes == "Date")
  col_classes[c(timestamp_cols, date_cols)] <- "character"

  # Check if file is zipped
  # `data.table::fread` can handle zipped CSVs if they are the only file in the
  #   directory. If there are multiple files, they need to be unzipped first.
  #   This code assumes that there is only one CSV within the zipped directory.
  #   The other file would be "data_description.txt"
  if (tools::file_ext(det_file) == "zip" && nrow(zip::zip_list(det_file)) > 1) {
    td <- tempdir()

    zip::unzip(
      det_file,
      exdir = file.path(td, tools::file_path_sans_ext(basename(det_file)))
    )
    det_file <- list.files(
      file.path(td, tools::file_path_sans_ext(basename(det_file))),
      pattern = "\\.csv$",
      full.names = TRUE
    )

    if (length(det_file) > 1) {
      message("It looks like there is more than one CSV in the zip archive you are trying to load.")
      message("read_otn_detections can only process zip files if they contain one CSV (or one CSV plus a description.txt file).")
      message("Please unzip the archive and load the CSV files individually.")
      return(FALSE)
    }

    det_file <- normalizePath(det_file)
  }

  # read data, suppressWarnings because some columns could be missing
<<<<<<< HEAD
  #If the file is a parquet file, read it using nanoparquet.
  if (tools::file_ext(det_file) == "parquet") {
=======
  # If the file is a parquet file, read it using nanoparquet.
  if (tools::file_ext(det_file) == "zip") {
>>>>>>> b811a758
    dtc <- nanoparquet::read_parquet(
      det_file
    )
  } else {
    dtc <- suppressWarnings(data.table::fread(
      det_file,
      sep = ",",
      colClasses = col_classes,
      na.strings = c("", "NA")
    ))
  }

  # This check is for non-matched detection extracts. They are missing some required columns, this attempts to create them.
  # More info on OTN detection extracts here: https://members.oceantrack.org/data/otn-detection-extract-documentation-matched-to-animals
  if (
    all(min_cols %in% colnames(dtc)) &&
      !all(det_schema$name %in% colnames(dtc))
  ) {
    dtc$commonname <- "Unknown"
    dtc$receiver_group <- substr(dtc$station, 1, nchar(dtc$station) - 3)
    dtc$receiver <- dtc$collectornumber
    dtc$tagname <- dtc$fieldnumber
    dtc$codespace <- get_codemap(dtc$fieldnumber)
  }
  # coerce timestamps to POSIXct
  for (j in timestamp_cols) {
    data.table::set(
      dtc,
      j = det_schema$name[j],
      value = lubridate::parse_date_time(
        dtc[[det_schema$name[j]]],
        orders = c("%Y-%m-%d %H:%M:%S")
      )
    )
  }
  # coerce dates to date
  for (j in date_cols) {
    data.table::set(
      dtc,
      j = det_schema$name[j],
      value = ifelse(
        dtc[[det_schema$name[j]]] == "",
        NA,
        dtc[[det_schema$name[j]]]
      )
    )
    data.table::set(
      dtc,
      j = det_schema$name[j],
      value = as.Date(dtc[[det_schema$name[j]]])
    )
  }
  data.table::setnames(
    dtc,
    old = det_schema$name,
    new = det_schema$mapping
  )
  dtc <- glatos_detections(dtc)
  return(dtc)
}

get_codemap <- function(x) {
  sapply(
    x,
    FUN = function(.) {
      x0 <- unlist(strsplit(., "-"))
      return(paste0(x0[1:2], collapse = "-"))
    },
    USE.NAMES = FALSE
  )
}<|MERGE_RESOLUTION|>--- conflicted
+++ resolved
@@ -84,13 +84,8 @@
   }
 
   # read data, suppressWarnings because some columns could be missing
-<<<<<<< HEAD
   #If the file is a parquet file, read it using nanoparquet.
   if (tools::file_ext(det_file) == "parquet") {
-=======
-  # If the file is a parquet file, read it using nanoparquet.
-  if (tools::file_ext(det_file) == "zip") {
->>>>>>> b811a758
     dtc <- nanoparquet::read_parquet(
       det_file
     )
