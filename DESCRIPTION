--- conflicted
+++ resolved
@@ -2,13 +2,8 @@
 Type: Package
 Title: A package for the Great Lakes Acoustic Telemetry Observation System
 Description: Functions useful to members of the Great Lakes Acoustic Telemetry Observation System www.glatos.glos.us; many more broadly relevant to simulating, processing, analysing, and visualizing acoustic telemetry data.
-<<<<<<< HEAD
-Version: 0.2.3.9000
-Date: 2018-02-25
-=======
-Version: 0.2.4
+Version: 0.2.4.900
 Date: 2018-03-6
->>>>>>> fd07d4c3
 Depends: R (>= 3.2.0)
 Imports: 
 		cellranger,
