--- conflicted
+++ resolved
@@ -1,68 +1,59 @@
-Package: glatos
-Type: Package
-Title: A package for the Great Lakes Acoustic Telemetry Observation System
-Description: Functions useful to members of the Great Lakes Acoustic Telemetry Observation System www.glatos.glos.us; many more broadly relevant to simulating, processing, analysing, and visualizing acoustic telemetry data.
-<<<<<<< HEAD
-Version: 0.4.2.9000
-Date: 2020-04-06
-=======
-Version: 0.4.3.9001
-Date: 2021-04-23
->>>>>>> 90f71899
-Depends: R (>= 3.2.0)
-Imports:
-		av,
-		cellranger,
-		data.table,		
-		fasterize,
-		fasttime,
-		gdalUtils,
-		gdistance,
-		geosphere,
-		jsonlite,
-		knitr,
-		lubridate,
-		magrittr,
-		methods,
-		openxlsx (>= 4.0.0),
-		PBSmapping,
-		plotrix,
-		plotly,
-		plyr,
-		purrr,
-		raster,
-		readxl,
-		rgdal,
-		rgeos,
-		sf,
-		sp,
-		tibble,
-		tidyr
-Suggests: 
-		gganimate,
-		gifsky,
-		GISTools,
-		png,
-    rmarkdown,
-		tint
-URL: https://gitlab.oceantrack.org/GreatLakes/glatos
-BugReports: https://gitlab.oceantrack.org/GreatLakes/glatos/issues
-Authors@R: c(
-    person("Christopher", "Holbrook", email = "cholbrook@usgs.gov",
-			role = c("cre", "aut")),
-    person("Todd", "Hayden", role = "aut"),
-		person("Thomas", "Binder", role = "aut"),
-		person("Jon", "Pye", role = "aut"),
-		person("Alex", "Nunes", role = "ctb"),
-		person("Angela", "Dini", role = "ctb"),
-<<<<<<< HEAD
-		person("Ryan", "Gosse", role = "ctb"))
-=======
-		person("Ryan", "Goss", role = "ctb"))
->>>>>>> 90f71899
-License: GPL-2
-LazyLoad: yes
-LazyData: true
-RoxygenNote: 7.1.1
-VignetteBuilder: knitr
-Encoding: UTF-8
+Package: glatos
+Type: Package
+Title: A package for the Great Lakes Acoustic Telemetry Observation System
+Description: Functions useful to members of the Great Lakes Acoustic Telemetry Observation System www.glatos.glos.us; many more broadly relevant to simulating, processing, analysing, and visualizing acoustic telemetry data.
+Version: 0.4.3.9001
+Date: 2021-04-23
+Depends: R (>= 3.2.0)
+Imports:
+		av,
+		cellranger,
+		data.table,		
+		fasterize,
+		fasttime,
+		gdalUtils,
+		gdistance,
+		geosphere,
+		jsonlite,
+		knitr,
+		lubridate,
+		magrittr,
+		methods,
+		openxlsx (>= 4.0.0),
+		PBSmapping,
+		plotrix,
+		plotly,
+		plyr,
+		purrr,
+		raster,
+		readxl,
+		rgdal,
+		rgeos,
+		sf,
+		sp,
+		tibble,
+		tidyr
+Suggests: 
+		gganimate,
+		gifsky,
+		GISTools,
+		png,
+    rmarkdown,
+		tint
+URL: https://gitlab.oceantrack.org/GreatLakes/glatos
+BugReports: https://gitlab.oceantrack.org/GreatLakes/glatos/issues
+Authors@R: c(
+    person("Christopher", "Holbrook", email = "cholbrook@usgs.gov",
+			role = c("cre", "aut")),
+    person("Todd", "Hayden", role = "aut"),
+		person("Thomas", "Binder", role = "aut"),
+		person("Jon", "Pye", role = "aut"),
+		person("Alex", "Nunes", role = "ctb"),
+		person("Angela", "Dini", role = "ctb"),
+		person("Ryan", "Gosse", role = "ctb"))
+License: GPL-2
+LazyLoad: yes
+LazyData: true
+RoxygenNote: 7.1.1
+VignetteBuilder: knitr
+Encoding: UTF-8