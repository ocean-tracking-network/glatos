--- conflicted
+++ resolved
@@ -1,238 +1,127 @@
-<<<<<<< HEAD
-# check against internal data object 'blue_shark_att' in R/sysdata.r
-
-# Actual result
-# get blue shark example data
-dtc_file <- system.file(
-  "extdata",
-  "blue_shark_detections.csv",
-  package = "glatos"
-)
-shrk_det_file <- system.file(
-  "extdata",
-  "blue_shark_detections.csv",
-  package = "glatos"
-)
-blue_shark_detections <- read_otn_detections(shrk_det_file)
-
-
-# get path to example files from OTN ERDDAP
-ani_erd_file <- system.file(
-  "extdata",
-  "otn_aat_animals.csv",
-  package = "glatos"
-)
-animals <- read.csv(ani_erd_file, as.is = TRUE) # load the CSVs from ERDDAP
-
-tags_erd_file <- system.file(
-  "extdata",
-  "otn_aat_tag_releases.csv",
-  package = "glatos"
-)
-tags <- read.csv(tags_erd_file, as.is = TRUE)
-
-rcv_erd_file <- system.file(
-  "extdata",
-  "otn_aat_receivers.csv",
-  package = "glatos"
-)
-stations <- read.csv(rcv_erd_file, as.is = TRUE)
-
-# Remove first row; (blank or metadata about the column)
-animals <- animals[-1, ]
-tags <- tags[-1, ]
-stations <- stations[-1, ]
-
-
-# Test using testthat library
-test_that("matches internal data: blue_shark_erddap_att", {
-  # create ATT object
-  expect_no_error(
-    bs_att <- convert_otn_erddap_to_att(
-      blue_shark_detections,
-      tags,
-      stations,
-      animals
-    )
-  )
-
-  # expect_message(
-  #   convert_otn_erddap_to_att(
-  #     blue_shark_detections,
-  #     tags, stations, animals
-  #   )
-  # )
-
-  # expect_output(
-  #   convert_otn_erddap_to_att(
-  #     blue_shark_detections,
-  #     tags, stations, animals
-  #   )
-  # )
-
-  # Check if expected and actual results are the same
-  expect_equal(bs_att, blue_shark_erddap_att)
-})
-
-
-test_that("matches type/class of internal data: blue_shark_erddap_att", {
-  bs_att <- convert_otn_erddap_to_att(
-    blue_shark_detections,
-    tags,
-    stations,
-    animals
-  )
-
-  expect_s3_class(bs_att, "ATT")
-  expect_type(bs_att, "list")
-})
-
-
-# Test non-exported concat_list_strings function
-test_that("internal function concat_list_strings works", {
-  expect_no_error(
-    concat_list_strings(
-      blue_shark_detections$transmitter_codespace,
-      blue_shark_detections$transmitter_id
-    )
-  )
-})
-
-test_that("internal function concat_list_strings errors with unequal length", {
-  expect_error(
-    concat_list_strings(
-      blue_shark_detections$transmitter_codespace[1:10],
-      blue_shark_detections$transmitter_id
-    ),
-    "Lists are not the same size."
-  )
-})
-=======
-# check against internal data object 'blue_shark_att' in R/sysdata.r
-
-# Actual result
-# get blue shark example data
-dtc_file <- system.file(
-  "extdata",
-  "blue_shark_detections.csv",
-  package = "glatos"
-)
-shrk_det_file <- system.file(
-  "extdata",
-  "blue_shark_detections.csv",
-  package = "glatos"
-)
-blue_shark_detections <- read_otn_detections(shrk_det_file)
-
-
-# get path to example files from OTN ERDDAP
-ani_erd_file <- system.file(
-  "extdata",
-  "otn_aat_animals.csv",
-  package = "glatos"
-)
-animals <- read.csv(ani_erd_file, as.is = TRUE) # load the CSVs from ERDDAP
-
-tags_erd_file <- system.file(
-  "extdata",
-  "otn_aat_tag_releases.csv",
-  package = "glatos"
-)
-tags <- read.csv(tags_erd_file, as.is = TRUE)
-
-rcv_erd_file <- system.file(
-  "extdata",
-  "otn_aat_receivers.csv",
-  package = "glatos"
-)
-stations <- read.csv(rcv_erd_file, as.is = TRUE)
-
-# Remove first row; (blank or metadata about the column)
-animals <- animals[-1, ]
-tags <- tags[-1, ]
-stations <- stations[-1, ]
-
-
-# Test using testthat library
-test_that("matches internal data: blue_shark_erddap_att", {
-  # create ATT object
-  expect_no_error(
-    bs_att <- convert_otn_erddap_to_att(
-      blue_shark_detections,
-      tags,
-      stations,
-      animals
-    )
-  )
-
-  # expect_message(
-  #   convert_otn_erddap_to_att(
-  #     blue_shark_detections,
-  #     tags, stations, animals
-  #   )
-  # )
-
-  # expect_output(
-  #   convert_otn_erddap_to_att(
-  #     blue_shark_detections,
-  #     tags, stations, animals
-  #   )
-  # )
-
-  # Check if expected and actual results are the same
-  expect_identical(
-    bs_att$Tag.Detections,
-    blue_shark_erddap_att$Tag.Detections,
-    tolerance = 1e-5
-  )
-  expect_identical(
-    bs_att$Tag.Metadata,
-    blue_shark_erddap_att$Tag.Metadata,
-    tolerance = 1e-5
-  )
-  expect_identical(
-    bs_att$Station.Information,
-    blue_shark_erddap_att$Station.Information,
-    tolerance = 1e-5
-  )
-  expect_identical(
-    attr(bs_att, "CRS")$epsg,
-    attr(blue_shark_erddap_att, "CRS")$epsg
-  )
-})
-
-
-test_that("matches type/class of internal data: blue_shark_erddap_att", {
-  bs_att <- convert_otn_erddap_to_att(
-    blue_shark_detections,
-    tags,
-    stations,
-    animals
-  )
-
-  expect_s3_class(bs_att, "ATT")
-  expect_type(bs_att, "list")
-  expect_named(attributes(bs_att), c("names", "class", "CRS"))
-})
-
-
-# Test non-exported concat_list_strings function
-test_that("internal function concat_list_strings works", {
-  expect_no_error(
-    concat_list_strings(
-      blue_shark_detections$transmitter_codespace,
-      blue_shark_detections$transmitter_id
-    )
-  )
-})
-
-test_that("internal function concat_list_strings errors with unequal length", {
-  expect_error(
-    concat_list_strings(
-      blue_shark_detections$transmitter_codespace[1:10],
-      blue_shark_detections$transmitter_id
-    ),
-    "Lists are not the same size."
-  )
-})
->>>>>>> ec529b55
+# check against internal data object 'blue_shark_att' in R/sysdata.r
+
+# Actual result
+# get blue shark example data
+dtc_file <- system.file(
+  "extdata",
+  "blue_shark_detections.csv",
+  package = "glatos"
+)
+shrk_det_file <- system.file(
+  "extdata",
+  "blue_shark_detections.csv",
+  package = "glatos"
+)
+blue_shark_detections <- read_otn_detections(shrk_det_file)
+
+
+# get path to example files from OTN ERDDAP
+ani_erd_file <- system.file(
+  "extdata",
+  "otn_aat_animals.csv",
+  package = "glatos"
+)
+animals <- read.csv(ani_erd_file, as.is = TRUE) # load the CSVs from ERDDAP
+
+tags_erd_file <- system.file(
+  "extdata",
+  "otn_aat_tag_releases.csv",
+  package = "glatos"
+)
+tags <- read.csv(tags_erd_file, as.is = TRUE)
+
+rcv_erd_file <- system.file(
+  "extdata",
+  "otn_aat_receivers.csv",
+  package = "glatos"
+)
+stations <- read.csv(rcv_erd_file, as.is = TRUE)
+
+# Remove first row; (blank or metadata about the column)
+animals <- animals[-1, ]
+tags <- tags[-1, ]
+stations <- stations[-1, ]
+
+
+# Test using testthat library
+test_that("matches internal data: blue_shark_erddap_att", {
+  # create ATT object
+  expect_no_error(
+    bs_att <- convert_otn_erddap_to_att(
+      blue_shark_detections,
+      tags,
+      stations,
+      animals
+    )
+  )
+
+  # expect_message(
+  #   convert_otn_erddap_to_att(
+  #     blue_shark_detections,
+  #     tags, stations, animals
+  #   )
+  # )
+
+  # expect_output(
+  #   convert_otn_erddap_to_att(
+  #     blue_shark_detections,
+  #     tags, stations, animals
+  #   )
+  # )
+
+  # Check if expected and actual results are the same
+  expect_identical(
+    bs_att$Tag.Detections,
+    blue_shark_erddap_att$Tag.Detections,
+    tolerance = 1e-5
+  )
+  expect_identical(
+    bs_att$Tag.Metadata,
+    blue_shark_erddap_att$Tag.Metadata,
+    tolerance = 1e-5
+  )
+  expect_identical(
+    bs_att$Station.Information,
+    blue_shark_erddap_att$Station.Information,
+    tolerance = 1e-5
+  )
+  expect_identical(
+    attr(bs_att, "CRS")$epsg,
+    attr(blue_shark_erddap_att, "CRS")$epsg
+  )
+})
+
+
+test_that("matches type/class of internal data: blue_shark_erddap_att", {
+  bs_att <- convert_otn_erddap_to_att(
+    blue_shark_detections,
+    tags,
+    stations,
+    animals
+  )
+
+  expect_s3_class(bs_att, "ATT")
+  expect_type(bs_att, "list")
+  expect_named(attributes(bs_att), c("names", "class", "CRS"))
+})
+
+
+# Test non-exported concat_list_strings function
+test_that("internal function concat_list_strings works", {
+  expect_no_error(
+    concat_list_strings(
+      blue_shark_detections$transmitter_codespace,
+      blue_shark_detections$transmitter_id
+    )
+  )
+})
+
+test_that("internal function concat_list_strings errors with unequal length", {
+  expect_error(
+    concat_list_strings(
+      blue_shark_detections$transmitter_codespace[1:10],
+      blue_shark_detections$transmitter_id
+    ),
+    "Lists are not the same size."
+  )
+})